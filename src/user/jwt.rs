<<<<<<< HEAD
use core::{panic, str};
use std::{error::Error, fmt::Display};
=======
use core::{slice::SlicePattern, str};
use std::fmt::{write, Debug, Display};
>>>>>>> ca508593

use askama::Result;
use base64::{engine::general_purpose::STANDARD_NO_PAD, Engine};
use hmac::{Hmac, Mac};
use serde::Deserialize;
use sha2::Sha256;

pub type HmacSha256 = Hmac<Sha256>;

<<<<<<< HEAD
type Result<T> = std::result::Result<T, JwtError>;

pub enum JwtError {
    ParsingError,
}

#[derive(Debug, PartialEq, Deserialize)]
=======
#[derive(Debug)]
pub enum JwtError {
    ParsingError,
    IncorrectLength,
    SerdeError(String),
}

impl Display for JwtError {
    fn fmt(&self, f: &mut std::fmt::Formatter<'_>) -> std::fmt::Result {
        match self {
            Self::SerdeError(msg) => write!(f, "SerdeError: {msg}"),
            _ => write!(f, "{:#?}", self),
        }
    }
}

impl std::error::Error for JwtError {
    fn source(&self) -> Option<&(dyn std::error::Error + 'static)> {
        match self {
            JwtError::SerdeError(err) => Some(Err(err).unwrap()),
            _ => None,
        }
    }
}

impl serde::de::Error for JwtError {
    fn custom<T>(msg: T) -> Self
    where
        T: Display,
    {
        JwtError::SerdeError(msg.to_string())
    }
}

#[derive(Debug, PartialEq, Deserialize, Clone, Copy)]
>>>>>>> ca508593
enum SigAlgo {
    HS256,
    HS384,
    HS512,
    RS256,
    RS384,
    RS512,
    ES256,
    ES384,
    ES512,
    PS256,
    PS384,
    PS512,
}

impl SigAlgo {
    pub fn as_str(&self) -> &str {
        match self {
            Self::HS256 => "HS256",
            Self::HS384 => "HS384",
            Self::HS512 => "HS512",
            Self::RS256 => "RS256",
            Self::RS384 => "RS384",
            Self::RS512 => "RS512",
            Self::ES256 => "ES256",
            Self::ES384 => "ES384",
            Self::ES512 => "ES512",
            Self::PS256 => "PS256",
            Self::PS384 => "PS384",
            Self::PS512 => "PS512",
        }
    }
}

impl Display for SigAlgo {
    fn fmt(&self, f: &mut std::fmt::Formatter<'_>) -> std::fmt::Result {
        write!(f, "{}", self.to_string().as_str())
    }
}

#[derive(Debug, PartialEq)]
struct Jwt {
    header: JwtHeader,
    payload: JwtPayload,
    signature: Option<String>,
}

impl Jwt {
    pub fn new(head: JwtHeader, payload: JwtPayload) -> Self {
        Jwt {
            header: head,
            payload,
            signature: None,
        }
    }
    pub fn finalize_hs256(&self, secret: &str) -> String {
        let header64 = STANDARD_NO_PAD.encode(self.header().to_string().as_str());
        let payload64 = STANDARD_NO_PAD.encode(self.payload().to_string().as_str());

        let partial_token = format!("{}.{}", header64, payload64);
        let mut signature = HmacSha256::new_from_slice(secret.as_bytes())
            .expect("Error creating HMAC key; this shouldn't be possible!");
        signature.update(partial_token.as_bytes());

        let signature = signature.finalize().into_bytes();
        return format!(
            "{partial_token}.{}",
            str::from_utf8(&signature).expect("Unable to parse signature")
        );
    }
    pub fn header(&self) -> &JwtHeader {
        &self.header
    }
    pub fn payload(&self) -> &JwtPayload {
        &self.payload
    }
    pub fn finalize(&self, secret: &str) -> String {
        match self.header().alg() {
            SigAlgo::HS256 => return self.finalize_hs256(secret),
            _ => {
                tracing::error!("not yet implemented!");
                return String::new();
            }
        }
    }
<<<<<<< HEAD
    pub fn from_str(token: &str, secret: &str) -> Result<(Self, String)> {
        let parts: Vec<&str> = token.split_terminator('.').collect();
        if parts.len() > 3 {
            panic!("This isn't a valid")
        }
        let provided_hash = parts.last();
=======

    /// Creates a JWT object from a base64 string. This does *NOT* implement the FromStr trait
    /// because it returns a tuple with the calculated signature for convience when comparing with
    /// the signature in the provided JWT
    pub fn from_str(token: &str, secret: &str) -> Result<(Self, String), impl serde::de::Error> {
        let parts: Vec<&str> = token.split_terminator('.').collect();
        if parts.len() != 3 {
            return Err(JwtError::IncorrectLength);
        }
>>>>>>> ca508593

        let mut test_hash: HmacSha256 =
            HmacSha256::new_from_slice(secret.as_bytes()).expect("Error setting secret key");
        test_hash.update(format!("{{{}}}.{{{}}}", parts[0], parts[1]).as_bytes());

        let Ok(test_hash) = String::from_utf8(test_hash.finalize().into_bytes().to_vec()) else {
            return Err(JwtError::ParsingError);
        };
        let provided_hash = String::from(parts[2]);

        let header_decoded = STANDARD_NO_PAD.decode(parts[0]).unwrap();
        let header: JwtHeader =
            match serde_json::from_str(str::from_utf8(header_decoded.as_slice()).unwrap()) {
                Ok(val) => val,
                Err(e) => return Err(JwtError::SerdeError(e.to_string())),
            };
        let Ok(payload_decoded) = STANDARD_NO_PAD.decode(parts[1]) else {
            return Err(JwtError::ParsingError);
        };

        let payload: JwtPayload = match serde_json::from_slice(payload_decoded.as_slice()) {
            Ok(val) => val,
            Err(e) => return Err(JwtError::SerdeError(e.to_string())),
        };

<<<<<<< HEAD
        return Ok((Jwt {}, String::from("test")));
=======
        let signature = Some(provided_hash);

        let supplied_token = Self {
            header,
            payload,
            signature,
        };

        return Ok((supplied_token, test_hash));
>>>>>>> ca508593
    }
}

#[derive(Debug, PartialEq, Deserialize)]
struct JwtHeader {
    alg: SigAlgo,
    r#type: String,
}

impl JwtHeader {
    pub fn new(alg: SigAlgo, r#type: String) -> Self {
        Self { alg, r#type }
    }
    pub fn defaults() -> Self {
        Self::new(SigAlgo::HS256, String::from("JWT"))
    }
    pub fn alg(&self) -> SigAlgo {
        self.alg
    }
    pub fn r#type(&self) -> &String {
        &self.r#type
    }
}

impl Display for JwtHeader {
    fn fmt(&self, f: &mut std::fmt::Formatter<'_>) -> std::fmt::Result {
        write!(
            f,
            "{{\"alg\":\"{}\",\"typ\":\"{}\"}}",
            self.alg(),
            self.r#type
        )
    }
}

#[derive(Debug, PartialEq, Deserialize)]
struct JwtPayload {
    sub: i32,
    name: String,
    email: String,
    iat: u64,
}

impl JwtPayload {
    pub fn new(sub: i32, name: String, email: String, iat: u64) -> Self {
        Self {
            sub,
            name,
            email,
            iat,
        }
    }
}

impl Display for JwtPayload {
    fn fmt(&self, f: &mut std::fmt::Formatter<'_>) -> std::fmt::Result {
        let sub_pair = format!("\"sub\":\"{}\"", self.sub);
        let name_pair = format!("\"name\":\"{}\"", self.name);
        let email_pair = format!("\"email\":\"{}\"", self.email);
        let iat_pair = format!("\"iat\":{}", self.iat);
        write!(f, "{{{sub_pair},{name_pair},{email_pair},{iat_pair}}}")
    }
}

#[cfg(test)]
mod tests {
    use std::time::{SystemTime, UNIX_EPOCH};

    use super::*;

    #[test]
    fn header_construction() {
        let header = JwtHeader::new(SigAlgo::HS256, String::from("JWT"));
        let default = JwtHeader::defaults();
        assert_eq!(header, default);
    }

    #[test]
    fn payload() {
        let sub = 14;
        let email = "me@example.com".to_string();
        let name = "Test Man".to_string();
        let iat = SystemTime::now()
            .duration_since(UNIX_EPOCH)
            .unwrap()
            .as_secs();
        let constructor_payload = JwtPayload::new(sub, name.clone(), email.clone(), iat);
        let control_payload = JwtPayload {
            sub,
            name,
            email,
            iat,
        };
        assert_eq!(control_payload, constructor_payload);
    }
}<|MERGE_RESOLUTION|>--- conflicted
+++ resolved
@@ -1,10 +1,5 @@
-<<<<<<< HEAD
-use core::{panic, str};
-use std::{error::Error, fmt::Display};
-=======
-use core::{slice::SlicePattern, str};
-use std::fmt::{write, Debug, Display};
->>>>>>> ca508593
+use core::str;
+use std::fmt::Display;
 
 use askama::Result;
 use base64::{engine::general_purpose::STANDARD_NO_PAD, Engine};
@@ -14,16 +9,7 @@
 
 pub type HmacSha256 = Hmac<Sha256>;
 
-<<<<<<< HEAD
-type Result<T> = std::result::Result<T, JwtError>;
-
-pub enum JwtError {
-    ParsingError,
-}
-
 #[derive(Debug, PartialEq, Deserialize)]
-=======
-#[derive(Debug)]
 pub enum JwtError {
     ParsingError,
     IncorrectLength,
@@ -58,7 +44,6 @@
 }
 
 #[derive(Debug, PartialEq, Deserialize, Clone, Copy)]
->>>>>>> ca508593
 enum SigAlgo {
     HS256,
     HS384,
@@ -144,15 +129,6 @@
             }
         }
     }
-<<<<<<< HEAD
-    pub fn from_str(token: &str, secret: &str) -> Result<(Self, String)> {
-        let parts: Vec<&str> = token.split_terminator('.').collect();
-        if parts.len() > 3 {
-            panic!("This isn't a valid")
-        }
-        let provided_hash = parts.last();
-=======
-
     /// Creates a JWT object from a base64 string. This does *NOT* implement the FromStr trait
     /// because it returns a tuple with the calculated signature for convience when comparing with
     /// the signature in the provided JWT
@@ -161,7 +137,6 @@
         if parts.len() != 3 {
             return Err(JwtError::IncorrectLength);
         }
->>>>>>> ca508593
 
         let mut test_hash: HmacSha256 =
             HmacSha256::new_from_slice(secret.as_bytes()).expect("Error setting secret key");
@@ -187,9 +162,6 @@
             Err(e) => return Err(JwtError::SerdeError(e.to_string())),
         };
 
-<<<<<<< HEAD
-        return Ok((Jwt {}, String::from("test")));
-=======
         let signature = Some(provided_hash);
 
         let supplied_token = Self {
@@ -199,7 +171,6 @@
         };
 
         return Ok((supplied_token, test_hash));
->>>>>>> ca508593
     }
 }
 
